{
  "name": "@remix-run/server-runtime",
  "version": "1.19.2",
  "description": "Server runtime for Remix",
  "bugs": {
    "url": "https://github.com/remix-run/remix/issues"
  },
  "repository": {
    "type": "git",
    "url": "https://github.com/remix-run/remix",
    "directory": "packages/remix-server-runtime"
  },
  "license": "MIT",
  "sideEffects": false,
  "main": "dist/index.js",
  "typings": "dist/index.d.ts",
  "module": "dist/esm/index.js",
  "dependencies": {
    "@remix-run/router": "1.7.2",
    "@types/cookie": "^0.4.1",
    "@web3-storage/multipart-parser": "^1.0.0",
    "cookie": "^0.4.1",
    "set-cookie-parser": "^2.4.8",
    "source-map": "^0.7.3"
  },
  "devDependencies": {
<<<<<<< HEAD
    "@remix-run/web-file": "^3.0.2",
    "@types/set-cookie-parser": "^2.4.1",
    "typescript": "^5.1.0"
  },
  "peerDependencies": {
    "typescript": "^5.1.0"
  },
  "peerDependenciesMeta": {
    "typescript": {
      "optional": true
    }
=======
    "@remix-run/web-file": "^3.0.3",
    "@types/set-cookie-parser": "^2.4.1"
>>>>>>> 9819dbad
  },
  "engines": {
    "node": ">=18.0.0"
  },
  "files": [
    "dist/",
    "CHANGELOG.md",
    "LICENSE.md",
    "README.md"
  ]
}<|MERGE_RESOLUTION|>--- conflicted
+++ resolved
@@ -24,8 +24,7 @@
     "source-map": "^0.7.3"
   },
   "devDependencies": {
-<<<<<<< HEAD
-    "@remix-run/web-file": "^3.0.2",
+    "@remix-run/web-file": "^3.0.3",
     "@types/set-cookie-parser": "^2.4.1",
     "typescript": "^5.1.0"
   },
@@ -36,10 +35,6 @@
     "typescript": {
       "optional": true
     }
-=======
-    "@remix-run/web-file": "^3.0.3",
-    "@types/set-cookie-parser": "^2.4.1"
->>>>>>> 9819dbad
   },
   "engines": {
     "node": ">=18.0.0"
