{
  "name": "@remix-run/dev",
  "version": "2.8.1",
  "description": "Dev tools and CLI for Remix",
  "homepage": "https://remix.run",
  "bugs": {
    "url": "https://github.com/remix-run/remix/issues"
  },
  "repository": {
    "type": "git",
    "url": "https://github.com/remix-run/remix",
    "directory": "packages/remix-dev"
  },
  "license": "MIT",
  "main": "dist/index.js",
  "typings": "dist/index.d.ts",
  "bin": {
    "remix": "dist/cli.js"
  },
  "scripts": {
    "tsc": "tsc"
  },
  "dependencies": {
    "@babel/core": "^7.21.8",
    "@babel/generator": "^7.21.5",
    "@babel/parser": "^7.21.8",
    "@babel/plugin-syntax-decorators": "^7.22.10",
    "@babel/plugin-syntax-jsx": "^7.21.4",
    "@babel/preset-typescript": "^7.21.5",
    "@babel/traverse": "^7.23.2",
    "@babel/types": "^7.22.5",
    "@mdx-js/mdx": "^2.3.0",
    "@npmcli/package-json": "^4.0.1",
<<<<<<< HEAD
    "@remix-run/node": "workspace:*",
    "@remix-run/router": "1.15.3-pre.0",
    "@remix-run/server-runtime": "workspace:*",
=======
    "@remix-run/node": "2.8.1",
    "@remix-run/router": "1.15.3-pre.0",
    "@remix-run/server-runtime": "2.8.1",
>>>>>>> 29f9dfe0
    "@types/mdx": "^2.0.5",
    "@vanilla-extract/integration": "^6.2.0",
    "arg": "^5.0.1",
    "cacache": "^17.1.3",
    "chalk": "^4.1.2",
    "chokidar": "^3.5.1",
    "cross-spawn": "^7.0.3",
    "dotenv": "^16.0.0",
    "es-module-lexer": "^1.3.1",
    "esbuild": "0.17.6",
    "esbuild-plugins-node-modules-polyfill": "^1.6.0",
    "execa": "5.1.1",
    "exit-hook": "2.2.1",
    "express": "^4.17.1",
    "fs-extra": "^10.0.0",
    "get-port": "^5.1.1",
    "gunzip-maybe": "^1.4.2",
    "jsesc": "3.0.2",
    "json5": "^2.2.2",
    "lodash": "^4.17.21",
    "lodash.debounce": "^4.0.8",
    "minimatch": "^9.0.0",
    "ora": "^5.4.1",
    "picocolors": "^1.0.0",
    "picomatch": "^2.3.1",
    "pidtree": "^0.6.0",
    "postcss": "^8.4.19",
    "postcss-discard-duplicates": "^5.1.0",
    "postcss-load-config": "^4.0.1",
    "postcss-modules": "^6.0.0",
    "prettier": "^2.7.1",
    "pretty-ms": "^7.0.1",
    "react-refresh": "^0.14.0",
    "remark-frontmatter": "4.0.1",
    "remark-mdx-frontmatter": "^1.0.1",
    "semver": "^7.3.7",
    "set-cookie-parser": "^2.6.0",
    "tar-fs": "^2.1.1",
    "tsconfig-paths": "^4.0.0",
    "ws": "^7.4.5"
  },
  "devDependencies": {
<<<<<<< HEAD
    "@remix-run/cloudflare": "workspace:*",
    "@remix-run/deno": "workspace:*",
    "@remix-run/serve": "workspace:*",
    "@remix-run/testing": "workspace:*",
    "@types/babel__core": "^7.20.5",
    "@types/babel__generator": "^7.6.8",
    "@types/babel__traverse": "^7.20.5",
=======
    "@remix-run/serve": "2.8.1",
>>>>>>> 29f9dfe0
    "@types/cacache": "^17.0.0",
    "@types/cross-spawn": "^6.0.2",
    "@types/express": "^4.17.9",
    "@types/gunzip-maybe": "^1.4.0",
    "@types/jsesc": "^3.0.1",
    "@types/lodash.debounce": "^4.0.6",
    "@types/node": "^18.17.1",
    "@types/npmcli__package-json": "^4.0.0",
    "@types/picomatch": "^2.3.0",
    "@types/prettier": "^2.7.3",
    "@types/set-cookie-parser": "^2.4.1",
    "@types/shelljs": "^0.8.11",
    "@types/tar-fs": "^2.0.1",
    "@types/ws": "^7.4.1",
    "esbuild-register": "^3.3.2",
    "fast-glob": "3.2.11",
    "msw": "^1.2.3",
    "strip-ansi": "^6.0.1",
    "tiny-invariant": "^1.2.0",
    "vite": "5.1.3",
    "wrangler": "^3.28.2"
  },
  "peerDependencies": {
<<<<<<< HEAD
    "@remix-run/react": "^2.8.0",
    "@remix-run/serve": "^2.8.0",
=======
    "@remix-run/serve": "^2.8.1",
>>>>>>> 29f9dfe0
    "typescript": "^5.1.0",
    "vite": "^5.1.0",
    "wrangler": "^3.28.2"
  },
  "peerDependenciesMeta": {
    "@remix-run/serve": {
      "optional": true
    },
    "typescript": {
      "optional": true
    },
    "vite": {
      "optional": true
    },
    "wrangler": {
      "optional": true
    }
  },
  "engines": {
    "node": ">=18.0.0"
  },
  "files": [
    "dist/",
    "compiler/shims/",
    "server-build.js",
    "server-build.d.ts",
    "CHANGELOG.md",
    "LICENSE.md",
    "README.md"
  ]
}<|MERGE_RESOLUTION|>--- conflicted
+++ resolved
@@ -31,15 +31,9 @@
     "@babel/types": "^7.22.5",
     "@mdx-js/mdx": "^2.3.0",
     "@npmcli/package-json": "^4.0.1",
-<<<<<<< HEAD
     "@remix-run/node": "workspace:*",
-    "@remix-run/router": "1.15.3-pre.0",
+    "@remix-run/router": "1.15.3",
     "@remix-run/server-runtime": "workspace:*",
-=======
-    "@remix-run/node": "2.8.1",
-    "@remix-run/router": "1.15.3-pre.0",
-    "@remix-run/server-runtime": "2.8.1",
->>>>>>> 29f9dfe0
     "@types/mdx": "^2.0.5",
     "@vanilla-extract/integration": "^6.2.0",
     "arg": "^5.0.1",
@@ -82,7 +76,6 @@
     "ws": "^7.4.5"
   },
   "devDependencies": {
-<<<<<<< HEAD
     "@remix-run/cloudflare": "workspace:*",
     "@remix-run/deno": "workspace:*",
     "@remix-run/serve": "workspace:*",
@@ -90,9 +83,6 @@
     "@types/babel__core": "^7.20.5",
     "@types/babel__generator": "^7.6.8",
     "@types/babel__traverse": "^7.20.5",
-=======
-    "@remix-run/serve": "2.8.1",
->>>>>>> 29f9dfe0
     "@types/cacache": "^17.0.0",
     "@types/cross-spawn": "^6.0.2",
     "@types/express": "^4.17.9",
@@ -116,12 +106,8 @@
     "wrangler": "^3.28.2"
   },
   "peerDependencies": {
-<<<<<<< HEAD
-    "@remix-run/react": "^2.8.0",
-    "@remix-run/serve": "^2.8.0",
-=======
+    "@remix-run/react": "^2.8.1",
     "@remix-run/serve": "^2.8.1",
->>>>>>> 29f9dfe0
     "typescript": "^5.1.0",
     "vite": "^5.1.0",
     "wrangler": "^3.28.2"
