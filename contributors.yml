--- conflicted
+++ resolved
@@ -1,24 +1,21 @@
 - Ajayff4
 - brockross
+- chaance
 - elylucas
 - hongji00
 - JakubDrozd
 - jonkoops
+- kddnewton
 - kentcdodds
-<<<<<<< HEAD
-- kddnewton
-=======
->>>>>>> 505741ab
 - kkirsche
+- liuhanqu
 - markivancho
 - mcansh
 - noisypigeon
-- elylucas
-- liuhanqu
 - paulsmithkc
 - petersendidit
 - RobHannay
+- sergiodxa
 - shivamsinghchahar
 - timdorr
-- turansky
-- sergiodxa+- turansky