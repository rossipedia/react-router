--- conflicted
+++ resolved
@@ -311,9 +311,6 @@
 
 Route meta defines meta tags to be rendered in the `<Meta />` component, usually placed in the `<head>`.
 
-<<<<<<< HEAD
-```tsx filename=app/product.tsx
-=======
 <docs-warning>
 
 Since React 19, [using the built-in `<meta>` element](https://react.dev/reference/react-dom/components/meta) is recommended over the use of the route module's `meta` export.
@@ -338,8 +335,7 @@
 
 </docs-warning>
 
-```tsx
->>>>>>> a36c5055
+```tsx filename=app/product.tsx
 export function meta() {
   return [
     { title: "Very cool app" },
