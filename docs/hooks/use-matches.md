--- conflicted
+++ resolved
@@ -39,11 +39,7 @@
 
 Pairing `<Route handle>` with `useMatches` gets very powerful since you can put whatever you want on a route `handle` and have access to `useMatches` anywhere.
 
-<<<<<<< HEAD
-<docs-warning>This feature only works if using a data router (see [Picking a Router][pickingarouter]) since they know the full route tree up front and can provide all of the current matches. Additionally, `useMatches` will not match down into any descendant route trees since the router isn't aware of the descendant routes.</docs-warning>
-=======
 <docs-warning>`useMatches` only works with a data router like [`createBrowserRouter`][createbrowserrouter], since they know the full route tree up front and can provide all of the current matches. Additionally, `useMatches` will not match down into any descendant route trees since the router isn't aware of the descendant routes.</docs-warning>
->>>>>>> 60ee7f80
 
 ## Breadcrumbs
 
@@ -103,8 +99,4 @@
 
 Now you can render `<Breadcrumbs/>` anywhere you want, probably in the root component.
 
-<<<<<<< HEAD
-[pickingarouter]: ../routers/picking-a-router
-=======
-[createbrowserrouter]: ../routers/create-browser-router
->>>>>>> 60ee7f80
+[createbrowserrouter]: ../routers/create-browser-router